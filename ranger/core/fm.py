--- conflicted
+++ resolved
@@ -93,7 +93,10 @@
 
 		self.env.signal_bind('cd', self._update_current_tab)
 
-<<<<<<< HEAD
+		mimetypes.knownfiles.append(os.path.expanduser('~/.mime.types'))
+		mimetypes.knownfiles.append(self.relpath('data/mime.types'))
+		self.mimetypes = mimetypes.MimeTypes()
+
 	def destroy(self):
 		debug = ranger.arg.debug
 		if self.ui:
@@ -108,11 +111,6 @@
 			except:
 				if debug:
 					raise
-=======
-		mimetypes.knownfiles.append(os.path.expanduser('~/.mime.types'))
-		mimetypes.knownfiles.append(self.relpath('data/mime.types'))
-		self.mimetypes = mimetypes.MimeTypes()
->>>>>>> 6615467c
 
 	def block_input(self, sec=0):
 		self.input_blocked = sec != 0
